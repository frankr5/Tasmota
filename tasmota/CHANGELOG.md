--- conflicted
+++ resolved
@@ -6,14 +6,11 @@
 - Add optional support for Prometheus using file xsns_91_prometheus.ino (#7216)
 - Add command ``ShutterButton <parameters>`` to control shutter(s) by to-scho (#7403)
 - Add experimental support for NRF24L01 as BLE-bridge for Mijia Bluetooth sensors by Christian Baars (#7394)
+- Add support to BMP driver to enter reset state (sleep enable) when deep sleep is used in Tasmota
 - Fix LCD line and column positioning (#7387)
 - Fix Display handling of hexadecimal escape characters (#7387)
 - Fix Improved fade linearity with gamma correction
-<<<<<<< HEAD
-- Add support to BMP driver to enter reset state (sleep enable) when deep sleep is used in Tasmota
-=======
 - Fix wrong gamma correction for Module 48 lights (PWM5 for CT)
->>>>>>> 13561ab5
 
 ### 8.1.0.1 20191225
 
