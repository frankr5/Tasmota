/*
  xdrv_23_zigbee_4a_eeprom.ino - zigbee support for Tasmota - saving configuration in I2C Eeprom of ZBBridge

  Copyright (C) 2020  Theo Arends and Stephan Hadinger

  This program is free software: you can redistribute it and/or modify
  it under the terms of the GNU General Public License as published by
  the Free Software Foundation, either version 3 of the License, or
  (at your option) any later version.

  This program is distributed in the hope that it will be useful,
  but WITHOUT ANY WARRANTY; without even the implied warranty of
  MERCHANTABILITY or FITNESS FOR A PARTICULAR PURPOSE.  See the
  GNU General Public License for more details.

  You should have received a copy of the GNU General Public License
  along with this program.  If not, see <http://www.gnu.org/licenses/>.
*/

#ifdef USE_ZIGBEE


// =======================
// ZbData v1
// File structure:
//
// [Array of devices]
// uint8  - length of device record (excluding the length byte)
// uint16 - short address
//
// [Device specific data first]
// uint8 - length of structure (excluding the length byte)
// uint8[] - device wide data
//
// [Array of data structures]
// uint8  - length of structure
// uint8[] - list of data
//

// returns the lenght of consumed buffer, or -1 if error
int32_t hydrateDeviceWideData(class Z_Device & device, const SBuffer & buf, size_t start, size_t len) {
  size_t segment_len = buf.get8(start);
  if ((segment_len < 6) || (segment_len > len)) {
    AddLog_P(LOG_LEVEL_INFO, PSTR(D_LOG_ZIGBEE "invalid device wide data length=%d"), segment_len);
    return -1;
  }
  device.last_seen = buf.get32(start+1);
  device.lqi = buf.get8(start + 5);
  device.batterypercent = buf.get8(start + 6);
  return segment_len + 1;
}

// return true if success
bool hydrateDeviceData(class Z_Device & device, const SBuffer & buf, size_t start, size_t len) {
  // First hydrate device wide data
  int32_t ret = hydrateDeviceWideData(device, buf, start, len);
  if (ret < 0) { return false; }

  size_t offset = ret;
  while (offset + 5 <= len) {    // each entry is at least 5 bytes
    uint8_t data_len = buf.get8(start + offset);
// #ifdef Z_EEPROM_DEBUG
//   {
//     char hex_char[((data_len+1) * 2) + 2];
//     AddLog_P(LOG_LEVEL_INFO, PSTR(D_LOG_ZIGBEE "hydrateDeviceData data_len=%d contains %s"), data_len, ToHex_P(buf.buf(start+offset+1), data_len, hex_char, sizeof(hex_char)));
//   }
// #endif
    Z_Data & data_elt = device.data.createFromBuffer(buf, start + offset + 1, data_len);
    (void)data_elt;   // avoid compiler warning
    offset += data_len + 1;
  }
  return true;
}

// negative means error
// positive is the segment length
int32_t hydrateSingleDevice(const class SBuffer & buf, size_t start, size_t len) {
  uint8_t segment_len = buf.get8(start);
  if ((segment_len < 4) || (start + segment_len > len)) {
    AddLog_P(LOG_LEVEL_INFO, PSTR(D_LOG_ZIGBEE "invalid segment_len=%d"), segment_len);
    return -1;
  }
  // read shortaddr
  uint16_t shortaddr = buf.get16(start + 1);
  if (shortaddr >= 0xFFF0) {
    AddLog_P(LOG_LEVEL_INFO, PSTR(D_LOG_ZIGBEE "invalid shortaddr=0x%04X"), shortaddr);
    return -1;
  }
#ifdef Z_EEPROM_DEBUG
  {
    if (segment_len > 3) {
      char hex_char[((segment_len+1) * 2) + 2];
      AddLog_P(LOG_LEVEL_INFO, PSTR(D_LOG_ZIGBEE "ZbData 0x%04X,%s"), shortaddr, ToHex_P(buf.buf(start+3), segment_len+1-3, hex_char, sizeof(hex_char)));
    }
  }
#endif
  // check if the device exists, if not skip the record
  Z_Device & device = zigbee_devices.findShortAddr(shortaddr);
  if (&device != nullptr) {

    // parse the rest
    bool ret = hydrateDeviceData(device, buf, start + 3, segment_len - 3);

    if (!ret) { return -1; }
  }
  return segment_len + 1;
}

/*********************************************************************************************\
 * 
 * Hydrate data from the EEPROM
 * 
\*********************************************************************************************/
// Parse the entire blob
// return true if ok
bool hydrateDevicesDataFromEEPROM(void) {
#ifdef USE_ZIGBEE_EZSP
  if (!zigbee.eeprom_ready) { return false; }
  int32_t file_length = ZFS::getLength(ZIGB_DATA2);
  if (file_length > 0) {
    AddLog_P(LOG_LEVEL_INFO, PSTR(D_LOG_ZIGBEE "Zigbee device data in EEPROM (%d bytes)"), file_length);
  } else {
    AddLog_P(LOG_LEVEL_INFO, PSTR(D_LOG_ZIGBEE "No Zigbee device data in EEPROM"));
    return false;
  }

  const uint16_t READ_BUFFER = 192;
  uint16_t cursor = 0x0000;         // cursor in the file
  bool read_more = true;

  SBuffer buf(READ_BUFFER);
  while (read_more) {
    buf.setLen(buf.size());         // set to max size and fill with zeros
    int32_t bytes_read = ZFS::readBytes(ZIGB_DATA2, buf.getBuffer(), buf.size(), cursor, READ_BUFFER);
// #ifdef Z_EEPROM_DEBUG
//     AddLog_P(LOG_LEVEL_INFO, PSTR(D_LOG_ZIGBEE "readBytes buffer_len=%d, read_start=%d, read_len=%d, actual_read=%d"), buf.size(), cursor, length, bytes_read);
// #endif
    if (bytes_read > 0) {
      buf.setLen(bytes_read);       // adjust to actual size
      int32_t segment_len = hydrateSingleDevice(buf, 0, buf.len());
// #ifdef Z_EEPROM_DEBUG
//       AddLog_P(LOG_LEVEL_INFO, PSTR(D_LOG_ZIGBEE "hydrateSingleDevice segment_len=%d"), segment_len);
// #endif
      if (segment_len <= 0) { return false; }

      cursor += segment_len;
    } else {
      read_more = false;
    }
  }
  return true;
#else // USE_ZIGBEE_EZSP
  return false;
#endif // USE_ZIGBEE_EZSP
}

class SBuffer hibernateDeviceData(const struct Z_Device & device, bool mqtt = false) {
  SBuffer buf(192);

  // If we have zero information about the device, just skip ir
  if (device.validLqi() ||
      device.validBatteryPercent() ||
      device.validLastSeen() ||
      !device.data.isEmpty()) {

    buf.add8(0x00);     // overall length, will be updated later
    buf.add16(device.shortaddr);

    // device wide data
    buf.add8(6);        // 6 bytes
    buf.add32(device.last_seen);
    buf.add8(device.lqi);
    buf.add8(device.batterypercent);

    for (const auto & data_elt : device.data) {
      size_t item_len = data_elt.DataTypeToLength(data_elt.getType());
      buf.add8(item_len);      // place-holder for length
      buf.addBuffer((uint8_t*) &data_elt, item_len);
    }

    // update overall length
    buf.set8(0, buf.len() - 1);

    {
      size_t buf_len = buf.len() - 3;
      char hex[2*buf_len + 1];
      // skip first 3 bytes
      ToHex_P(buf.buf(3), buf_len, hex, sizeof(hex));

      if (mqtt) {
        Response_P(PSTR("{\"" D_PRFX_ZB D_CMND_ZIGBEE_DATA "\":\"ZbData 0x%04X,%s\"}"), device.shortaddr, hex);
        MqttPublishPrefixTopicRulesProcess_P(RESULT_OR_STAT, PSTR(D_PRFX_ZB D_CMND_ZIGBEE_DATA));
      } else {
        AddLog_P(LOG_LEVEL_INFO, PSTR(D_LOG_ZIGBEE "ZbData 0x%04X,%s"), device.shortaddr, hex);
      }
    }
  }

  return buf;
}

/*********************************************************************************************\
 * 
 * Hibernate data to the EEPROM
 * 
\*********************************************************************************************/
void hibernateAllData(void) {
<<<<<<< HEAD
  if (Rtc.utc_time < START_VALID_TIME) { return; }
=======
#ifdef USE_ZIGBEE_EZSP
>>>>>>> 589ebd72
  if (!zigbee.eeprom_ready) { return; }

  ZFS_Write_File write_data(ZIGB_DATA2);
  // first prefix is number of devices
  uint8_t device_num = zigbee_devices.devicesSize();

  for (const auto & device : zigbee_devices.getDevices()) {
    // allocte a buffer for a single device
    SBuffer buf = hibernateDeviceData(device, false);    // simple log, no mqtt
    if (buf.len() > 0) {
      write_data.addBytes(buf.getBuffer(), buf.len());
    }
  }
  int32_t ret = write_data.close();
#ifdef Z_EEPROM_DEBUG
  AddLog_P(LOG_LEVEL_INFO, PSTR(D_LOG_ZIGBEE "ZbData - %d bytes written to EEPROM"), ret);
#endif
#endif // USE_ZIGBEE_EZSP
}

#endif // USE_ZIGBEE<|MERGE_RESOLUTION|>--- conflicted
+++ resolved
@@ -205,11 +205,8 @@
  * 
 \*********************************************************************************************/
 void hibernateAllData(void) {
-<<<<<<< HEAD
+#ifdef USE_ZIGBEE_EZSP
   if (Rtc.utc_time < START_VALID_TIME) { return; }
-=======
-#ifdef USE_ZIGBEE_EZSP
->>>>>>> 589ebd72
   if (!zigbee.eeprom_ready) { return; }
 
   ZFS_Write_File write_data(ZIGB_DATA2);
