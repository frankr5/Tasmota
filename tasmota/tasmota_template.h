--- conflicted
+++ resolved
@@ -218,11 +218,8 @@
   GPIO_GPS_TX,         // GPS serial interface
   GPIO_DSB_OUT,        // Pseudo Single wire DS18B20 or DS18S20
   GPIO_DHT11_OUT,      // Pseudo Single wire DHT11, DHT21, DHT22, AM2301, AM2302, AM2321
-<<<<<<< HEAD
   GPIO_HM10_RX,        // HM10-BLE-Mijia-bridge serial interface
   GPIO_HM10_TX,        // HM10-BLE-Mijia-bridge serial interface
-=======
->>>>>>> 175753fb
   GPIO_SENSOR_END };
 
 // Programmer selectable GPIO functionality
@@ -303,12 +300,9 @@
   D_SENSOR_DEEPSLEEP "|" D_SENSOR_EXS_ENABLE "|"
   D_SENSOR_SLAVE_TX "|" D_SENSOR_SLAVE_RX "|" D_SENSOR_SLAVE_RESET "|" D_SENSOR_SLAVE_RESET "i|"
   D_SENSOR_HPMA_RX "|" D_SENSOR_HPMA_TX "|"
-<<<<<<< HEAD
-  D_SENSOR_GPS_RX "|" D_SENSOR_GPS_TX "|" D_SENSOR_HM10_RX "|" D_SENSOR_HM10_TX
-=======
   D_SENSOR_GPS_RX "|" D_SENSOR_GPS_TX "|"
   D_SENSOR_DS18X20 "o|" D_SENSOR_DHT11 "o|"
->>>>>>> 175753fb
+  D_SENSOR_HM10_RX "|" D_SENSOR_HM10_TX
   ;
 
 const char kSensorNamesFixed[] PROGMEM =
