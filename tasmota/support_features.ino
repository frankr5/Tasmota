/*
  support_features.ino - feature support for Tasmota

  Copyright (C) 2020  Theo Arends

  This program is free software: you can redistribute it and/or modify
  it under the terms of the GNU General Public License as published by
  the Free Software Foundation, either version 3 of the License, or
  (at your option) any later version.

  This program is distributed in the hope that it will be useful,
  but WITHOUT ANY WARRANTY; without even the implied warranty of
  MERCHANTABILITY or FITNESS FOR A PARTICULAR PURPOSE.  See the
  GNU General Public License for more details.

  You should have received a copy of the GNU General Public License
  along with this program.  If not, see <http://www.gnu.org/licenses/>.
*/

/*********************************************************************************************\
 * Fill feature list
\*********************************************************************************************/

void GetFeatures(void)
{
  feature_drv1 = 0x00000000;

#ifdef USE_ENERGY_MARGIN_DETECTION
  feature_drv1 |= 0x00000001;  // xdrv_03_energy.ino
#endif
#ifdef USE_LIGHT
  feature_drv1 |= 0x00000002;  // tasmota.ino, xdrv_04_light.ino
#endif
#ifdef USE_I2C
  feature_drv1 |= 0x00000004;  // tasmota.ino
#endif
#ifdef USE_SPI
  feature_drv1 |= 0x00000008;  // tasmota.ino
#endif
#ifdef USE_DISCOVERY
  feature_drv1 |= 0x00000010;  // tasmota.ino
#endif
#ifdef USE_ARDUINO_OTA
  feature_drv1 |= 0x00000020;  // tasmota.ino
#endif
#ifdef USE_MQTT_TLS
  feature_drv1 |= 0x00000040;  // xdrv_02_mqtt.ino
#endif
#ifdef USE_WEBSERVER
  feature_drv1 |= 0x00000080;  // xdrv_01_webserver.ino
#endif
#ifdef WEBSERVER_ADVERTISE
  feature_drv1 |= 0x00000100;  // xdrv_01_webserver.ino
#endif
#ifdef USE_EMULATION_HUE
  feature_drv1 |= 0x00000200;  // xdrv_20_hue.ino
#endif
//#if (MQTT_LIBRARY_TYPE == MQTT_PUBSUBCLIENT)
  feature_drv1 |= 0x00000400;  // xdrv_02_mqtt.ino
//#endif
//#if (MQTT_LIBRARY_TYPE == MQTT_TASMOTAMQTT)
//  feature_drv1 |= 0x00000800;  // xdrv_02_mqtt.ino
//#endif
//#if (MQTT_LIBRARY_TYPE == MQTT_ESPMQTTARDUINO)      // Obsolete since 6.2.1.11
//  feature_drv1 |= 0x00001000;  // xdrv_02_mqtt.ino
//#endif
#ifdef MQTT_HOST_DISCOVERY
  feature_drv1 |= 0x00002000;  // xdrv_02_mqtt.ino
#endif
#ifdef USE_ARILUX_RF
  feature_drv1 |= 0x00004000;  // xdrv_04_light.ino
#endif
#if defined(USE_LIGHT) && defined(USE_WS2812)
  feature_drv1 |= 0x00008000;  // xdrv_04_light.ino
#endif
#ifdef USE_WS2812_DMA
  feature_drv1 |= 0x00010000;  // xdrv_04_light.ino
#endif
#if defined(USE_IR_REMOTE) || defined(USE_IR_REMOTE_FULL)
  feature_drv1 |= 0x00020000;  // xdrv_05_irremote.ino
#endif
#ifdef USE_IR_HVAC
  feature_drv1 |= 0x00040000;  // xdrv_05_irremote.ino
#endif
#ifdef USE_IR_RECEIVE
  feature_drv1 |= 0x00080000;  // xdrv_05_irremote.ino
#endif
#ifdef USE_DOMOTICZ
  feature_drv1 |= 0x00100000;  // xdrv_07_domoticz.ino
#endif
#ifdef USE_DISPLAY
  feature_drv1 |= 0x00200000;  // xdrv_13_display.ino
#endif
#ifdef USE_HOME_ASSISTANT
  feature_drv1 |= 0x00400000;  // xdrv_12_home_assistant.ino
#endif
#ifdef USE_SERIAL_BRIDGE
  feature_drv1 |= 0x00800000;  // xdrv_08_serial_bridge.ino
#endif
#ifdef USE_TIMERS
  feature_drv1 |= 0x01000000;  // xdrv_09_timers.ino
#endif
#ifdef USE_SUNRISE
  feature_drv1 |= 0x02000000;  // xdrv_09_timers.ino
#endif
#ifdef USE_TIMERS_WEB
  feature_drv1 |= 0x04000000;  // xdrv_09_timers.ino
#endif
#ifdef USE_RULES
  feature_drv1 |= 0x08000000;  // xdrv_10_rules.ino
#endif
#ifdef USE_KNX
  feature_drv1 |= 0x10000000;  // xdrv_11_knx.ino
#endif
#ifdef USE_WPS
  feature_drv1 |= 0x20000000;  // support.ino - removed with version 6.6.0.21
#endif
#ifdef USE_SMARTCONFIG
  feature_drv1 |= 0x40000000;  // support.ino - removed with version 6.6.0.21
#endif
#ifdef USE_ENERGY_POWER_LIMIT
  feature_drv1 |= 0x80000000;  // xdrv_03_energy.ino
#endif

/*********************************************************************************************/

  feature_drv2 = 0x00000000;

#ifdef USE_CONFIG_OVERRIDE
  feature_drv2 |= 0x00000001;  // user_config(_override).h
#endif
#ifdef FIRMWARE_MINIMAL
  feature_drv2 |= 0x00000002;  // user_config(_override).h
#endif
#ifdef FIRMWARE_SENSORS
  feature_drv2 |= 0x00000004;  // user_config(_override).h
#endif
#ifdef FIRMWARE_CLASSIC
  feature_drv2 |= 0x00000008;  // user_config(_override).h
#endif
#ifdef FIRMWARE_KNX_NO_EMULATION
  feature_drv2 |= 0x00000010;  // user_config(_override).h
#endif
#ifdef USE_DISPLAY_MODES1TO5
  feature_drv2 |= 0x00000020;  // xdrv_13_display.ino
#endif
#ifdef USE_DISPLAY_GRAPH
  feature_drv2 |= 0x00000040;  // xdrv_13_display.ino
#endif
#ifdef USE_DISPLAY_LCD
  feature_drv2 |= 0x00000080;  // xdsp_01_lcd.ino
#endif
#ifdef USE_DISPLAY_SSD1306
  feature_drv2 |= 0x00000100;  // xdsp_02_ssd1306.ino
#endif
#ifdef USE_DISPLAY_MATRIX
  feature_drv2 |= 0x00000200;  // xdsp_03_matrix.ino
#endif
#ifdef USE_DISPLAY_ILI9341
  feature_drv2 |= 0x00000400;  // xdsp_04_ili9341.ino
#endif
#ifdef USE_DISPLAY_EPAPER_29
  feature_drv2 |= 0x00000800;  // xdsp_05_epaper.ino
#endif
#ifdef USE_DISPLAY_SH1106
  feature_drv2 |= 0x00001000;  // xdsp_06_sh1106.ino
#endif
#ifdef USE_MP3_PLAYER
  feature_drv2 |= 0x00002000;  // xdrv_14_mp3.ino
#endif
#ifdef USE_PCA9685
  feature_drv2 |= 0x00004000;  // xdrv_15_pca9685.ino
#endif
#if defined(USE_LIGHT) && defined(USE_TUYA_MCU)
  feature_drv2 |= 0x00008000;  // xdrv_16_tuyadimmer.ino
#endif
#ifdef USE_RC_SWITCH
  feature_drv2 |= 0x00010000;  // xdrv_17_rcswitch.ino
#endif
#if defined(USE_LIGHT) && defined(USE_ARMTRONIX_DIMMERS)
  feature_drv2 |= 0x00020000;  // xdrv_18_armtronixdimmer.ino
#endif
#if defined(USE_LIGHT) && defined(USE_SM16716)
  feature_drv2 |= 0x00040000;  // xdrv_04_light.ino
#endif
#ifdef USE_SCRIPT
  feature_drv2 |= 0x00080000;  // xdrv_10_scripter.ino
#endif
#ifdef USE_EMULATION_WEMO
  feature_drv2 |= 0x00100000;  // xdrv_21_wemo.ino
#endif
#ifdef USE_SONOFF_IFAN
  feature_drv2 |= 0x00200000;  // xdrv_22_sonoff_ifan.ino
#endif
#ifdef USE_ZIGBEE
  feature_drv2 |= 0x00400000;  // xdrv_23_zigbee.ino
#endif
#ifdef NO_EXTRA_4K_HEAP
  feature_drv2 |= 0x00800000;  // sonoff_post.h
#endif
#ifdef VTABLES_IN_IRAM
  feature_drv2 |= 0x01000000;  // platformio.ini
#endif
#ifdef VTABLES_IN_DRAM
  feature_drv2 |= 0x02000000;  // platformio.ini
#endif
#ifdef VTABLES_IN_FLASH
  feature_drv2 |= 0x04000000;  // platformio.ini
#endif
#ifdef PIO_FRAMEWORK_ARDUINO_LWIP_HIGHER_BANDWIDTH
  feature_drv2 |= 0x08000000;  // platformio.ini
#endif
#ifdef PIO_FRAMEWORK_ARDUINO_LWIP2_LOW_MEMORY
  feature_drv2 |= 0x10000000;  // platformio.ini
#endif
#ifdef PIO_FRAMEWORK_ARDUINO_LWIP2_HIGHER_BANDWIDTH
  feature_drv2 |= 0x20000000;  // platformio.ini
#endif
#ifdef DEBUG_THEO
  feature_drv2 |= 0x40000000;  // xdrv_99_debug.ino
#endif
#ifdef USE_DEBUG_DRIVER
  feature_drv2 |= 0x80000000;  // xdrv_99_debug.ino
#endif

/*********************************************************************************************/

  feature_sns1 = 0x00000000;

#ifdef USE_COUNTER
  feature_sns1 |= 0x00000001;  // xsns_01_counter.ino
#endif
#ifdef USE_ADC_VCC
  feature_sns1 |= 0x00000002;  // xsns_02_analog.ino
#endif
#ifdef USE_ENERGY_SENSOR
  feature_sns1 |= 0x00000004;  // xdrv_03_energy.ino
#endif
#ifdef USE_PZEM004T
  feature_sns1 |= 0x00000008;  // xnrg_03_pzem004t.ino
#endif
#ifdef USE_DS18B20
  feature_sns1 |= 0x00000010;  // xsns_05_ds18b20.ino - no more support since 6.6.0.18
#endif
#ifdef USE_DS18x20_LEGACY
  feature_sns1 |= 0x00000020;  // xsns_05_ds18x20_legacy.ino - no more support since 6.6.0.14
#endif
#ifdef USE_DS18x20
  feature_sns1 |= 0x00000040;  // xsns_05_ds18x20.ino
#endif
#ifdef USE_DHT
  feature_sns1 |= 0x00000080;  // xsns_06_dht.ino
#endif
#ifdef USE_SHT
  feature_sns1 |= 0x00000100;  // xsns_07_sht1x.ino
#endif
#ifdef USE_HTU
  feature_sns1 |= 0x00000200;  // xsns_08_htu21.ino
#endif
#ifdef USE_BMP
  feature_sns1 |= 0x00000400;  // xsns_09_bmp.ino
#endif
#ifdef USE_BME680
  feature_sns1 |= 0x00000800;  // xsns_09_bmp.ino - BME680
#endif
#ifdef USE_BH1750
  feature_sns1 |= 0x00001000;  // xsns_10_bh1750.ino
#endif
#ifdef USE_VEML6070
  feature_sns1 |= 0x00002000;  // xsns_11_veml6070.ino
#endif
#ifdef USE_ADS1115_I2CDEV
  feature_sns1 |= 0x00004000;  // xsns_12_ads1115_i2cdev.ino
#endif
#ifdef USE_ADS1115
  feature_sns1 |= 0x00008000;  // xsns_12_ads1115.ino
#endif
#ifdef USE_INA219
  feature_sns1 |= 0x00010000;  // xsns_13_ina219.ino
#endif
#ifdef USE_SHT3X
  feature_sns1 |= 0x00020000;  // xsns_14_sht3x.ino
#endif
#ifdef USE_MHZ19
  feature_sns1 |= 0x00040000;  // xsns_15_mhz19.ino
#endif
#ifdef USE_TSL2561
  feature_sns1 |= 0x00080000;  // xsns_16_tsl2561.ino
#endif
#ifdef USE_SENSEAIR
  feature_sns1 |= 0x00100000;  // xsns_17_senseair.ino
#endif
#ifdef USE_PMS5003
  feature_sns1 |= 0x00200000;  // xsns_18_pms5003.ino
#endif
#ifdef USE_MGS
  feature_sns1 |= 0x00400000;  // xsns_19_mgs.ino
#endif
#ifdef USE_NOVA_SDS
  feature_sns1 |= 0x00800000;  // xsns_20_novasds.ino
#endif
#ifdef USE_SGP30
  feature_sns1 |= 0x01000000;  // xsns_21_sgp30.ino
#endif
#ifdef USE_SR04
  feature_sns1 |= 0x02000000;  // xsns_22_sr04.ino
#endif
#ifdef USE_SDM120
  feature_sns1 |= 0x04000000;  // xnrg_08_sdm120.ino
#endif
#ifdef USE_SI1145
  feature_sns1 |= 0x08000000;  // xsns_24_si1145.ino
#endif
#ifdef USE_SDM630
  feature_sns1 |= 0x10000000;  // xnrg_10_sdm630.ino
#endif
#ifdef USE_LM75AD
  feature_sns1 |= 0x20000000;  // xsns_26_lm75ad.ino
#endif
#ifdef USE_APDS9960
  feature_sns1 |= 0x40000000;  // xsns_27_apds9960.ino
#endif
#ifdef USE_TM1638
  feature_sns1 |= 0x80000000;  // xsns_28_tm1638.ino
#endif

/*********************************************************************************************/

  feature_sns2 = 0x00000000;

#ifdef USE_MCP230xx
  feature_sns2 |= 0x00000001;  // xsns_29_mcp230xx.ino
#endif
#ifdef USE_MPR121
  feature_sns2 |= 0x00000002;  // xsns_30_mpr121.ino
#endif
#ifdef USE_CCS811
  feature_sns2 |= 0x00000004;  // xsns_31_ccs811.ino
#endif
#ifdef USE_MPU6050
  feature_sns2 |= 0x00000008;  // xsns_32_mpu6050.ino
#endif
#ifdef USE_MCP230xx_OUTPUT
  feature_sns2 |= 0x00000010;  // xsns_29_mcp230xx.ino
#endif
#ifdef USE_MCP230xx_DISPLAYOUTPUT
  feature_sns2 |= 0x00000020;  // xsns_29_mcp230xx.ino
#endif
#ifdef USE_HLW8012
  feature_sns2 |= 0x00000040;  // xnrg_01_hlw8012.ino
#endif
#ifdef USE_CSE7766
  feature_sns2 |= 0x00000080;  // xnrg_02_cse7766.ino
#endif
#ifdef USE_MCP39F501
  feature_sns2 |= 0x00000100;  // xnrg_04_mcp39f501.ino
#endif
#ifdef USE_PZEM_AC
  feature_sns2 |= 0x00000200;  // xnrg_05_pzem_ac.ino
#endif
#ifdef USE_DS3231
  feature_sns2 |= 0x00000400;  // xsns_33_ds3231.ino
#endif
#ifdef USE_HX711
  feature_sns2 |= 0x00000800;  // xsns_34_hx711.ino
#endif
#ifdef USE_PZEM_DC
  feature_sns2 |= 0x00001000;  // xnrg_06_pzem_dc.ino
#endif
#if defined(USE_TX20_WIND_SENSOR) || defined(USE_TX23_WIND_SENSOR)
  feature_sns2 |= 0x00002000;  // xsns_35_tx20.ino
#endif
#ifdef USE_MGC3130
  feature_sns2 |= 0x00004000;  // xsns_36_mgc3130.ino
#endif
#ifdef USE_RF_SENSOR
  feature_sns2 |= 0x00008000;  // xsns_37_rfsensor.ino
#endif
#ifdef USE_THEO_V2
  feature_sns2 |= 0x00010000;  // xsns_37_rfsensor.ino
#endif
#ifdef USE_ALECTO_V2
  feature_sns2 |= 0x00020000;  // xsns_37_rfsensor.ino
#endif
#ifdef USE_AZ7798
  feature_sns2 |= 0x00040000;  // xsns_38_az7798.ino
#endif
#ifdef USE_MAX31855
  feature_sns2 |= 0x00080000;  // xsns_39_max31855.ino
#endif
#ifdef USE_PN532_HSU
  feature_sns2 |= 0x00100000;  // xsns_40_pn532.ino
#endif
#ifdef USE_MAX44009
  feature_sns2 |= 0x00200000;  // xsns_41_max44009.ino
#endif
#ifdef USE_SCD30
  feature_sns2 |= 0x00400000;  // xsns_42_scd30.ino
#endif
#ifdef USE_HRE
  feature_sns2 |= 0x00800000;  // xsns_43_hre.ino
#endif
#ifdef USE_ADE7953
  feature_sns2 |= 0x01000000;  // xnrg_07_ade7953.ino
#endif
#ifdef USE_SPS30
  feature_sns2 |= 0x02000000;  // xsns_44_sps30.ino
#endif
#ifdef USE_VL53L0X
  feature_sns2 |= 0x04000000;  // xsns_45_vl53l0x.ino
#endif
#ifdef USE_MLX90614
  feature_sns2 |= 0x08000000;  // xsns_46_MLX90614.ino
#endif
#ifdef USE_MAX31865
  feature_sns2 |= 0x10000000;  // xsns_47-max31865.ino
#endif
#ifdef USE_CHIRP
  feature_sns2 |= 0x20000000;  // xsns_48_chirp.ino
#endif
#ifdef USE_SOLAX_X1
  feature_sns2 |= 0x40000000;  // xnrg_12_solaxX1.ino
#endif
#ifdef USE_PAJ7620
  feature_sns2 |= 0x80000000;  // xsns_50_paj7620.ino
#endif

/*********************************************************************************************/

  feature5 = 0x00000000;

#ifdef USE_BUZZER
  feature5 |= 0x00000001;  // xdrv_24_buzzer.ino
#endif
#ifdef USE_RDM6300
  feature5 |= 0x00000002;  // xsns_51_rdm6300.ino
#endif
#ifdef USE_IBEACON
  feature5 |= 0x00000004;  // xsns_52_ibeacon.ino
#endif
#ifdef USE_SML_M
  feature5 |= 0x00000008;  // xsns_53_sml.ino
#endif
#ifdef USE_INA226
  feature5 |= 0x00000010;  // xsns_54_ina226.ino
#endif
#ifdef USE_A4988_STEPPER
  feature5 |= 0x00000020;  // xdrv_25_A4988.ino
#endif
#ifdef USE_DDS2382
  feature5 |= 0x00000040;  // xnrg_09_dds2382.ino
#endif
#ifdef USE_SM2135
  feature5 |= 0x00000080;  // xdrv_026_sm2135.ino
#endif
#ifdef USE_SHUTTER
  feature5 |= 0x00000100;  // xdrv_027_shutter.ino
#endif
#ifdef USE_PCF8574
  feature5 |= 0x00000200;  // xdrv_028_pcf8574.ino
#endif
#ifdef USE_DDSU666
  feature5 |= 0x00000400;  // xnrg_11_ddsu666.ino
#endif
#ifdef USE_DEEPSLEEP
  feature5 |= 0x00000800;  // xdrv_029_deepsleep.ino
#endif
#ifdef USE_SONOFF_SC
  feature5 |= 0x00001000;  // xsns_04_snfsc.ino
#endif
#ifdef USE_SONOFF_RF
  feature5 |= 0x00002000;  // xdrv_06_snfbridge.ino
#endif
#ifdef USE_SONOFF_L1
  feature5 |= 0x00004000;  // xlgt_05_sonoff_l1.ino
#endif
#ifdef USE_EXS_DIMMER
  feature5 |= 0x00008000;  // xdrv_30_exs_dimmer.ino
#endif
#ifdef USE_ARDUINO_SLAVE
  feature5 |= 0x00010000;  // xdrv_31_arduino_slave.ino
#endif
#ifdef USE_HIH6
  feature5 |= 0x00020000;  // xsns_55_hih_series.ino
#endif
#ifdef USE_HPMA
  feature5 |= 0x00040000;  // xsns_56_hpma.ino
#endif
#ifdef USE_TSL2591
  feature5 |= 0x00080000;  // xsns_57_tsl2591.ino
#endif
#ifdef USE_DHT12
  feature5 |= 0x00100000;  // xsns_58_dht12.ino
#endif
#ifdef USE_DS1624
  feature5 |= 0x00200000;  // xsns_59_ds1624.ino
#endif
#ifdef USE_GPS
  feature5 |= 0x00400000;  // xsns_60_GPS.ino
#endif
#ifdef USE_HOTPLUG
  feature5 |= 0x00800000;  // xdrv_32_hotplug.ino
#endif
#ifdef USE_NRF24
  feature5 |= 0x01000000;  // xsns_33_nrf24l01.ino
#endif
#ifdef USE_MIBLE
  feature5 |= 0x02000000;  // xsns_61_MI_BLE.ino
#endif
#ifdef USE_HM10
  feature5 |= 0x04000000;  // xsns_62_MI_HM10.ino
#endif
#ifdef USE_LE01MR
  feature5 |= 0x08000000;  // xnrg_13_fif_le01mr.ino
#endif
#ifdef USE_AHT1x
  feature5 |= 0x10000000;  // xsns_63_aht1x.ino
#endif
#ifdef USE_WEMOS_MOTOR_V1
  feature5 |= 0x20000000;  // xdrv_34_wemos_motor_v1.ino
#endif
#ifdef USE_DEVICE_GROUPS
  feature5 |= 0x40000000;  // support_device_groups.ino
#endif
#ifdef USE_PWM_DIMMER
  feature5 |= 0x80000000;  // xdrv_35_pwm_dimmer
#endif

/*********************************************************************************************/

  feature6 = 0x00000000;

#ifdef USE_KEELOQ
  feature6 |= 0x00000001;  // xdrv_36_keeloq.ino
#endif
#ifdef USE_HRXL
  feature6 |= 0x00000002;  // xsns_64_hrxl.ino
#endif
#ifdef USE_SONOFF_D1
  feature6 |= 0x00000004;  // xdrv_37_sonoff_d1.ino
#endif
#ifdef USE_HDC1080
  feature6 |= 0x00000008;  // xsns_65_hdc1080.ino
#endif
#ifdef USE_IAQ
  feature6 |= 0x00000010;  // xsns_66_iAQ.ino
#endif
#ifdef USE_DISPLAY_SEVENSEG
  feature6 |= 0x00000020;  // xdsp_11_sevenseg.ino
#endif
#ifdef USE_AS3935
  feature6 |= 0x00000040;  // xsns_67_as3935.ino
#endif
#ifdef USE_PING
  feature6 |= 0x00000080;  // xdrv_38_ping.ino
#endif
<<<<<<< HEAD
#ifdef USE_THERMOSTAT
   feature6 |= 0x00000100; // xdrv_39_heating.ino
#endif
//  feature6 |= 0x00000200;
=======
#ifdef USE_WINDMETER
  feature6 |= 0x00000100;  // xsns_68_windmeter.ino
#endif
#ifdef USE_OPENTHERM
  feature6 |= 0x00000200;  // xsns_69_opentherm.ino
#endif

>>>>>>> dbd00200
//  feature6 |= 0x00000400;
//  feature6 |= 0x00000800;

//  feature6 |= 0x00001000;
//  feature6 |= 0x00002000;
//  feature6 |= 0x00004000;
//  feature6 |= 0x00008000;

//  feature6 |= 0x00010000;
//  feature6 |= 0x00020000;
//  feature6 |= 0x00040000;
//  feature6 |= 0x00080000;

//  feature6 |= 0x00100000;
//  feature6 |= 0x00200000;
//  feature6 |= 0x00400000;
//  feature6 |= 0x00800000;

//  feature6 |= 0x01000000;
//  feature6 |= 0x02000000;
//  feature6 |= 0x04000000;
//  feature6 |= 0x08000000;

//  feature6 |= 0x10000000;
//  feature6 |= 0x20000000;
//  feature6 |= 0x40000000;
#ifdef USE_WEBCAM
  feature6 |= 0x80000000;
#endif
}<|MERGE_RESOLUTION|>--- conflicted
+++ resolved
@@ -554,21 +554,16 @@
 #ifdef USE_PING
   feature6 |= 0x00000080;  // xdrv_38_ping.ino
 #endif
-<<<<<<< HEAD
-#ifdef USE_THERMOSTAT
-   feature6 |= 0x00000100; // xdrv_39_heating.ino
-#endif
-//  feature6 |= 0x00000200;
-=======
 #ifdef USE_WINDMETER
   feature6 |= 0x00000100;  // xsns_68_windmeter.ino
 #endif
 #ifdef USE_OPENTHERM
   feature6 |= 0x00000200;  // xsns_69_opentherm.ino
 #endif
-
->>>>>>> dbd00200
-//  feature6 |= 0x00000400;
+#ifdef USE_THERMOSTAT
+  feature6 |= 0x00000400;  // xdrv_39_heating.ino
+#endif
+
 //  feature6 |= 0x00000800;
 
 //  feature6 |= 0x00001000;
