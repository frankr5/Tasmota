--- conflicted
+++ resolved
@@ -469,19 +469,12 @@
   uint8_t       bri_min;                   // F05
   uint8_t       bri_preset_low;            // F06
   uint8_t       bri_preset_high;           // F07
-<<<<<<< HEAD
-  uint8_t       button_devices;            // F08
-  uint8_t       free_f09[179];             // F09
+  uint8_t       free_f08[180];             // F08
 
   uint32_t      keeloq_master_msb;         // FBC
   uint32_t      keeloq_master_lsb;         // FC0
   uint32_t      keeloq_serial;             // FC4
   uint32_t      keeloq_count;              // FC8
-=======
-
-  uint8_t       free_f05[196];             // F08
-
->>>>>>> 5cfe2476
   uint32_t      device_group_share_in;     // FCC - Bitmask of device group items imported
   uint32_t      device_group_share_out;    // FD0 - Bitmask of device group items exported
   uint32_t      bootcount_reset_time;      // FD4
