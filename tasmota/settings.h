/*
  settings.h - setting variables for Tasmota

  Copyright (C) 2020  Theo Arends

  This program is free software: you can redistribute it and/or modify
  it under the terms of the GNU General Public License as published by
  the Free Software Foundation, either version 3 of the License, or
  (at your option) any later version.

  This program is distributed in the hope that it will be useful,
  but WITHOUT ANY WARRANTY; without even the implied warranty of
  MERCHANTABILITY or FITNESS FOR A PARTICULAR PURPOSE.  See the
  GNU General Public License for more details.

  You should have received a copy of the GNU General Public License
  along with this program.  If not, see <http://www.gnu.org/licenses/>.
*/

#ifndef _SETTINGS_H_
#define _SETTINGS_H_

const uint8_t PARAM8_SIZE = 18;            // Number of param bytes (SetOption)

typedef union {                            // Restricted by MISRA-C Rule 18.4 but so useful...
  uint32_t data;                           // Allow bit manipulation using SetOption
  struct {                                 // SetOption0 .. SetOption31
    uint32_t save_state : 1;               // bit 0              - SetOption0  - Save power state and use after restart
    uint32_t button_restrict : 1;          // bit 1              - SetOption1  - Control button multipress
    uint32_t ex_value_units : 1;           // bit 2              - SetOption2  - Add units to JSON status messages - removed 6.6.0.21
    uint32_t mqtt_enabled : 1;             // bit 3              - SetOption3  - Enable MQTT
    uint32_t mqtt_response : 1;            // bit 4              - SetOption4  - Switch between MQTT RESULT or COMMAND
    uint32_t mqtt_power_retain : 1;        // bit 5              - CMND_POWERRETAIN
    uint32_t mqtt_button_retain : 1;       // bit 6              - CMND_BUTTONRETAIN
    uint32_t mqtt_switch_retain : 1;       // bit 7              - CMND_SWITCHRETAIN
    uint32_t temperature_conversion : 1;   // bit 8              - SetOption8  - Switch between Celsius or Fahrenheit
    uint32_t mqtt_sensor_retain : 1;       // bit 9              - CMND_SENSORRETAIN
    uint32_t mqtt_offline : 1;             // bit 10             - SetOption10 - Control MQTT LWT message format
    uint32_t button_swap : 1;              // bit 11 (v5.1.6)    - SetOption11 - Swap button single and double press functionality
    uint32_t stop_flash_rotate : 1;        // bit 12 (v5.2.0)    - SetOption12 - Switch between dynamic or fixed slot flash save location
    uint32_t button_single : 1;            // bit 13 (v5.4.0)    - SetOption13 - Support only single press to speed up button press recognition
    uint32_t interlock : 1;                // bit 14 (v5.6.0)    - CMND_INTERLOCK - Enable/disable interlock
    uint32_t pwm_control : 1;              // bit 15 (v5.8.1)    - SetOption15 - Switch between commands PWM or COLOR/DIMMER/CT/CHANNEL
    uint32_t ws_clock_reverse : 1;         // bit 16 (v5.8.1)    - SetOption16 - Switch between clockwise or counter-clockwise
    uint32_t decimal_text : 1;             // bit 17 (v5.8.1)    - SetOption17 - Switch between decimal or hexadecimal output (0 = hexadecimal, 1 = decimal)
    uint32_t light_signal : 1;             // bit 18 (v5.10.0c)  - SetOption18 - Pair light signal with CO2 sensor
    uint32_t hass_discovery : 1;           // bit 19 (v5.11.1a)  - SetOption19 - Control Home Assistantautomatic discovery (See SetOption59)
    uint32_t not_power_linked : 1;         // bit 20 (v5.11.1f)  - SetOption20 - Control power in relation to Dimmer/Color/Ct changes
    uint32_t no_power_on_check : 1;        // bit 21 (v5.11.1i)  - SetOption21 - Show voltage even if powered off
    uint32_t mqtt_serial : 1;              // bit 22 (v5.12.0f)  - CMND_SERIALSEND and CMND_SERIALLOG
    uint32_t mqtt_serial_raw : 1;          // bit 23 (v6.1.1c)   - CMND_SERIALSEND3
    uint32_t pressure_conversion : 1;      // bit 24 (v6.3.0.2)  - SetOption24 - Switch between hPa or mmHg pressure unit
    uint32_t knx_enabled : 1;              // bit 25 (v5.12.0l)  - CMND_KNX_ENABLED
    uint32_t device_index_enable : 1;      // bit 26 (v5.13.1a)  - SetOption26 - Switch between POWER or POWER1
    uint32_t knx_enable_enhancement : 1;   // bit 27 (v5.14.0a)  - CMND_KNX_ENHANCED
    uint32_t rf_receive_decimal : 1;       // bit 28 (v6.0.0a)   - SetOption28 - RF receive data format (0 = hexadecimal, 1 = decimal)
    uint32_t ir_receive_decimal : 1;       // bit 29 (v6.0.0a)   - SetOption29 - IR receive data format (0 = hexadecimal, 1 = decimal)
    uint32_t hass_light : 1;               // bit 30 (v6.0.0b)   - SetOption30 - Enforce HAss autodiscovery as light
    uint32_t global_state : 1;             // bit 31 (v6.1.0)    - SetOption31 - Control link led blinking
  };
} SysBitfield;

typedef union {                            // Restricted by MISRA-C Rule 18.4 but so useful...
  uint32_t data;                           // Allow bit manipulation using SetOption
  struct {                                 // SetOption50 .. SetOption81
    uint32_t timers_enable : 1;            // bit 0 (v6.1.1b)    - CMND_TIMERS
    uint32_t user_esp8285_enable : 1;      // bit 1 (v6.1.1.14)  - SetOption51 - Enable ESP8285 user GPIO's
    uint32_t time_append_timezone : 1;     // bit 2 (v6.2.1.2)   - SetOption52 - Append timezone to JSON time
    uint32_t gui_hostname_ip : 1;          // bit 3 (v6.2.1.20)  - SetOption53 - Show hostanme and IP address in GUI main menu
    uint32_t tuya_apply_o20 : 1;           // bit 4 (v6.3.0.4)   - SetOption54 - Apply SetOption20 settings to Tuya device
    uint32_t mdns_enabled : 1;             // bit 5 (v6.4.1.4)   - SetOption55 - Control mDNS service
    uint32_t use_wifi_scan : 1;            // bit 6 (v6.3.0.10)  - SetOption56 - Scan wifi network at restart for configured AP's
    uint32_t use_wifi_rescan : 1;          // bit 7 (v6.3.0.10)  - SetOption57 - Scan wifi network every 44 minutes for configured AP's
    uint32_t receive_raw : 1;              // bit 8 (v6.3.0.11)  - SetOption58 - Add IR Raw data to JSON message
    uint32_t hass_tele_on_power : 1;       // bit 9 (v6.3.0.13)  - SetOption59 - Send tele/%topic%/STATE in addition to stat/%topic%/RESULT
    uint32_t sleep_normal : 1;             // bit 10 (v6.3.0.15) - SetOption60 - Enable normal sleep instead of dynamic sleep
    uint32_t button_switch_force_local : 1;// bit 11 (v6.3.0.16) - SetOption61 - Force local operation when button/switch topic is set
    uint32_t no_hold_retain : 1;           // bit 12 (v6.4.1.19) - SetOption62 - Don't use retain flag on HOLD messages
    uint32_t no_power_feedback : 1;        // bit 13 (v6.5.0.9)  - SetOption63 - Don't scan relay power state at restart
    uint32_t use_underscore : 1;           // bit 14 (v6.5.0.12) - SetOption64 - Enable "_" instead of "-" as sensor index separator
    uint32_t fast_power_cycle_disable : 1; // bit 15 (v6.6.0.20) - SetOption65 - Disable fast power cycle detection for device reset
    uint32_t tuya_serial_mqtt_publish : 1; // bit 16 (v6.6.0.21) - SetOption66 - Enable TuyaMcuReceived messages over Mqtt
    uint32_t buzzer_enable : 1;            // bit 17 (v6.6.0.1)  - SetOption67 - Enable buzzer when available
    uint32_t pwm_multi_channels : 1;       // bit 18 (v6.6.0.3)  - SetOption68 - Enable multi-channels PWM instead of Color PWM
    uint32_t ex_tuya_dimmer_min_limit : 1; // bit 19 (v6.6.0.5)  - SetOption69 - Limits Tuya dimmers to minimum of 10% (25) when enabled.
    uint32_t energy_weekend : 1;           // bit 20 (v6.6.0.8)  - CMND_TARIFF
    uint32_t dds2382_model : 1;            // bit 21 (v6.6.0.14) - SetOption71 - Select different Modbus registers for Active Energy (#6531)
    uint32_t hardware_energy_total : 1;    // bit 22 (v6.6.0.15) - SetOption72 - Enable hardware energy total counter as reference (#6561)
    uint32_t mqtt_buttons : 1;             // bit 23 (v8.2.0.3)  - SetOption73 - Detach buttons from relays and enable MQTT action state for multipress
    uint32_t ds18x20_internal_pullup : 1;  // bit 24 (v7.0.0.1)  - SetOption74 - Enable internal pullup for single DS18x20 sensor
    uint32_t grouptopic_mode : 1;          // bit 25 (v7.0.0.1)  - SetOption75 - GroupTopic replaces %topic% (0) or fixed topic cmnd/grouptopic (1)
    uint32_t bootcount_update : 1;         // bit 26 (v7.0.0.4)  - SetOption76 - Enable incrementing bootcount when deepsleep is enabled
    uint32_t slider_dimmer_stay_on : 1;    // bit 27 (v7.0.0.6)  - SetOption77 - Do not power off if slider moved to far left
    uint32_t compatibility_check : 1;      // bit 28 (v7.1.2.6)  - SetOption78 - Disable OTA compatibility check
    uint32_t counter_reset_on_tele : 1;    // bit 29 (v8.1.0.1)  - SetOption79 - Enable resetting of counters after telemetry was sent
    uint32_t shutter_mode : 1;             // bit 30 (v6.6.0.14) - SetOption80 - Enable shutter support
    uint32_t pcf8574_ports_inverted : 1;   // bit 31 (v6.6.0.14) - SetOption81 - Invert all ports on PCF8574 devices
  };
} SysBitfield3;

typedef union {                            // Restricted by MISRA-C Rule 18.4 but so useful...
  uint32_t data;                           // Allow bit manipulation using SetOption
  struct {                                 // SetOption82 .. SetOption113
    uint32_t alexa_ct_range : 1;           // bit 0 (v8.1.0.2)   - SetOption82 - Reduced CT range for Alexa
    uint32_t zigbee_use_names : 1;         // bit 1 (v8.1.0.4)   - SetOption83 - Use FriendlyNames instead of ShortAddresses when possible
    uint32_t awsiot_shadow : 1;            // bit 2 (v8.1.0.5)   - SetOption84 - (AWS IoT) publish MQTT state to a device shadow
    uint32_t device_groups_enabled : 1;    // bit 3 (v8.1.0.9)   - SetOption85 - Enable Device Groups
    uint32_t led_timeout : 1;              // bit 4 (v8.1.0.9)   - SetOption86 - PWM Dimmer Turn brightness LED's off 5 seconds after last change
    uint32_t powered_off_led : 1;          // bit 5 (v8.1.0.9)   - SetOption87 - PWM Dimmer Turn red LED on when powered off
    uint32_t multiple_device_groups : 1;   // bit 6 (v8.1.0.9)   - SetOption88 - Enable relays in separate device groups/PWM Dimmer Buttons control remote devices
    uint32_t zigbee_distinct_topics : 1;   // bit 7 (v8.1.0.10)  - SetOption89 - Distinct MQTT topics per device for Zigbee (#7835)
    uint32_t only_json_message : 1;        // bit 8 (v8.2.0.3)   - SetOption90 - Disable non-json MQTT response
    uint32_t fade_at_startup : 1;          // bit 9 (v8.2.0.3)   - SetOption91 - Enable light fading at start/power on
    uint32_t pwm_ct_mode : 1;              // bit 10 (v8.2.0.4)  - SetOption92 - Set PWM Mode from regular PWM to ColorTemp control (Xiaomi Philips ...)
    uint32_t compress_rules_cpu : 1;       // bit 11 (v8.2.0.6)  - SetOption93 - Keep uncompressed rules in memory to avoid CPU load of uncompressing at each tick
    uint32_t max6675 : 1;                  // bit 12 (v8.3.1.2)  - SetOption94 - Implement simpler MAX6675 protocol instead of MAX31855
    uint32_t network_wifi : 1;             // bit 13 (v8.3.1.3)  - CMND_WIFI
    uint32_t network_ethernet : 1;         // bit 14 (v8.3.1.3)  - CMND_ETHERNET
    uint32_t tuyamcu_baudrate : 1;         // bit 15 (v8.3.1.6)  - SetOption97 - Set Baud rate for TuyaMCU serial communication (0 = 9600 or 1 = 115200)
    uint32_t rotary_uses_rules : 1;        // bit 16 (v8.3.1.6)  - SetOption98 - Use rules instead of light control
    uint32_t zerocross_dimmer : 1;         // bit 17 (v8.3.1.4)  - SetOption99 - Enable zerocross dimmer on PWM DIMMER
    uint32_t remove_zbreceived : 1;        // bit 18 (v8.3.1.7)  - SetOption100 - Remove ZbReceived form JSON message
    uint32_t zb_index_ep : 1;              // bit 19 (v8.3.1.7)  - SetOption101 - Add the source endpoint as suffix to attributes, ex `Power3` instead of `Power` if sent from endpoint 3
    uint32_t teleinfo_baudrate : 1;        // bit 20 (v8.4.0.1)  - SetOption102 - Set Baud rate for Teleinfo communication (0 = 1200 or 1 = 9600)
    uint32_t mqtt_tls : 1;                 // bit 21 (v8.4.0.1)  - SetOption103 - Enable TLS mode (requires TLS version)
    uint32_t mqtt_no_retain : 1;           // bit 22 (v8.4.0.1)  - SetOption104 - No Retain - disable all MQTT retained messages, some brokers don't support it: AWS IoT, Losant
    uint32_t white_blend_mode : 1;         // bit 23 (v8.4.0.1)  - SetOption105 - White Blend Mode - used to be `RGBWWTable` last value `0`, now deprecated in favor of this option
    uint32_t virtual_ct : 1;               // bit 24 (v8.4.0.1)  - SetOption106 - Virtual CT - Creates a virtual White ColorTemp for RGBW lights
    uint32_t virtual_ct_cw : 1;            // bit 25 (v8.4.0.1)  - SetOption107 - Virtual CT Channel - signals whether the hardware white is cold CW (true) or warm WW (false)
    uint32_t teleinfo_rawdata : 1;         // bit 26 (v8.4.0.2)  - SetOption108 - enable Teleinfo + Tasmota Energy device (0) or Teleinfo raw data only (1)
    uint32_t alexa_gen_1 : 1;              // bit 27 (v8.4.0.3)  - SetOption109 - Alexa gen1 mode - if you only have Echo Dot 2nd gen devices
<<<<<<< HEAD
    uint32_t buzzer_freq_mode : 1;         // bit 28 (v8.4.0.3)  - SetOption110 - SetOption110 - Use frequency output for buzzer pin instead of on/off signal
=======
    uint32_t zb_disable_autobind : 1;      // bit 28 (v8.5.0.1)  - SetOption110 - disable Zigbee auto-config when pairing new devices
>>>>>>> 690e443b
    uint32_t spare29 : 1;                  // bit 29
    uint32_t spare30 : 1;                  // bit 30
    uint32_t spare31 : 1;                  // bit 31
  };
} SysBitfield4;

typedef union {                            // Restricted by MISRA-C Rule 18.4 but so useful...
  uint32_t data;                           // Allow bit manipulation using SetOption
  struct {                                 // SetOption114 .. SetOption145
    uint32_t spare00 : 1;                  // bit 0
    uint32_t spare01 : 1;                  // bit 1
    uint32_t spare02 : 1;                  // bit 2
    uint32_t spare03 : 1;                  // bit 3
    uint32_t spare04 : 1;                  // bit 4
    uint32_t spare05 : 1;                  // bit 5
    uint32_t spare06 : 1;                  // bit 6
    uint32_t spare07 : 1;                  // bit 7
    uint32_t spare08 : 1;                  // bit 8
    uint32_t spare09 : 1;                  // bit 9
    uint32_t spare10 : 1;                  // bit 10
    uint32_t spare11 : 1;                  // bit 11
    uint32_t spare12 : 1;                  // bit 12
    uint32_t spare13 : 1;                  // bit 13
    uint32_t spare14 : 1;                  // bit 14
    uint32_t spare15 : 1;                  // bit 15
    uint32_t spare16 : 1;                  // bit 16
    uint32_t spare17 : 1;                  // bit 17
    uint32_t spare18 : 1;                  // bit 18
    uint32_t spare19 : 1;                  // bit 19
    uint32_t spare20 : 1;                  // bit 20
    uint32_t spare21 : 1;                  // bit 21
    uint32_t spare22 : 1;                  // bit 22
    uint32_t spare23 : 1;                  // bit 23
    uint32_t spare24 : 1;                  // bit 24
    uint32_t spare25 : 1;                  // bit 25
    uint32_t spare26 : 1;                  // bit 26
    uint32_t spare27 : 1;                  // bit 27
    uint32_t spare28 : 1;                  // bit 28
    uint32_t spare29 : 1;                  // bit 29
    uint32_t spare30 : 1;                  // bit 30
    uint32_t spare31 : 1;                  // bit 31
  };
} SysBitfield5;

typedef union {
  uint32_t data;                           // Allow bit manipulation
  struct {
    uint32_t spare00 : 1;
    uint32_t speed_conversion : 3;         // (v8.1.0.10) - Tx2x sensor
    uint32_t time_format : 2;              // (v6.6.0.9)  - CMND_TIME
    uint32_t calc_resolution : 3;
    uint32_t weight_resolution : 2;
    uint32_t frequency_resolution : 2;
    uint32_t axis_resolution : 2;
    uint32_t current_resolution : 2;
    uint32_t voltage_resolution : 2;
    uint32_t wattage_resolution : 2;
    uint32_t emulation : 2;
    uint32_t energy_resolution : 3;
    uint32_t pressure_resolution : 2;
    uint32_t humidity_resolution : 2;
    uint32_t temperature_resolution : 2;
  };
} SysBitfield2;

typedef union {
  uint16_t data;
  struct {
    uint16_t hemis : 1;                    // bit 0        = 0=Northern, 1=Southern Hemisphere (=Opposite DST/STD)
    uint16_t week : 3;                     // bits 1 - 3   = 0=Last week of the month, 1=First, 2=Second, 3=Third, 4=Fourth
    uint16_t month : 4;                    // bits 4 - 7   = 1=Jan, 2=Feb, ... 12=Dec
    uint16_t dow : 3;                      // bits 8 - 10  = day of week, 1=Sun, 2=Mon, ... 7=Sat
    uint16_t hour : 5;                     // bits 11 - 15 = 0-23
  };
} TimeRule;

typedef union {
  uint32_t data;
  struct {
    uint32_t time : 11;                    // bits 0 - 10 = minutes in a day
    uint32_t window : 4;                   // bits 11 - 14 = minutes random window
    uint32_t repeat : 1;                   // bit 15
    uint32_t days : 7;                     // bits 16 - 22 = week day mask
    uint32_t device : 4;                   // bits 23 - 26 = 16 devices
    uint32_t power : 2;                    // bits 27 - 28 = 4 power states - Off, On, Toggle, Blink or Rule
    uint32_t mode : 2;                     // bits 29 - 30 = timer modes - 0 = Scheduler, 1 = Sunrise, 2 = Sunset
    uint32_t arm : 1;                      // bit 31
  };
} Timer;

typedef union {                            // Restricted by MISRA-C Rule 18.4 but so useful...
  uint32_t data;
  struct {
    uint32_t stream : 1;
    uint32_t mirror : 1;
    uint32_t flip : 1;
    uint32_t spare3 : 1;
    uint32_t spare4 : 1;
    uint32_t spare5 : 1;
    uint32_t spare6 : 1;
    uint32_t spare7 : 1;
    uint32_t spare8 : 1;
    uint32_t spare9 : 1;
    uint32_t spare10 : 1;
    uint32_t spare11 : 1;
    uint32_t spare12 : 1;
    uint32_t spare13 : 1;
    uint32_t spare14 : 1;
    uint32_t spare15 : 1;
    uint32_t spare16 : 1;
    uint32_t spare17 : 1;
    uint32_t spare18 : 1;
    uint32_t contrast : 3;
    uint32_t brightness : 3;
    uint32_t saturation : 3;
    uint32_t resolution : 4;
  };
} WebCamCfg;

typedef union {
  uint16_t data;
  struct {
    uint16_t pinmode : 3;                   // Pin mode (1 through 6)
    uint16_t pullup : 1;                    // Enable internal weak pull-up resistor
    uint16_t saved_state : 1;               // Save output state, if used.
    uint16_t int_report_mode : 2;           // Interrupt reporting mode 0 = immediate telemetry & event, 1 = immediate event only, 2 = immediate telemetry only
    uint16_t int_report_defer : 4;          // Number of interrupts to ignore until reporting (default 0, max 15)
    uint16_t int_count_en : 1;              // Enable interrupt counter for this pin
    uint16_t int_retain_flag : 1;           // Report if interrupt occured for pin in next teleperiod
    uint16_t spare13 : 1;
    uint16_t spare14 : 1;
    uint16_t spare15 : 1;
  };
} Mcp230xxCfg;

typedef union {
  uint8_t data;
  struct {
    uint8_t spare0 : 1;
    uint8_t spare1 : 1;
    uint8_t bh1750_2_resolution : 2;
    uint8_t bh1750_1_resolution : 2;       // Sensor10 1,2,3
    uint8_t hx711_json_weight_change : 1;  // Sensor34 8,x - Enable JSON message on weight change
    uint8_t mhz19b_abc_disable : 1;        // Disable ABC (Automatic Baseline Correction for MHZ19(B) (0 = Enabled (default), 1 = Disabled with Sensor15 command)
  };
} SensorCfg1;

typedef union {
  uint8_t data;
  struct {
  uint8_t nf_autotune : 1;            // Autotune the NF Noise Level
  uint8_t dist_autotune : 1;          // Autotune Disturber on/off
  uint8_t nf_autotune_both : 1;       // Autotune over both Areas: INDOORS/OUDOORS
  uint8_t mqtt_only_Light_Event : 1;  // mqtt only if lightning Irq
  uint8_t suppress_irq_no_Event : 1;  // suppress mqtt "IRQ with no Event". (Chip Bug)
  uint8_t spare5 : 1;
  uint8_t spare6 : 1;
  uint8_t spare7 : 1;
  };
} As3935IntCfg;

typedef union {
  uint16_t data;
  struct {
  uint16_t nf_autotune_time : 4;            // NF Noise Autotune Time
  uint16_t dist_autotune_time : 4;          // Disturber Autotune Time
  uint16_t nf_autotune_min : 4;             // Min Stages
  uint16_t spare3 : 4;
  };
} As3935Param;

typedef struct {
  uint32_t usage1_kWhtotal;
  uint32_t usage2_kWhtotal;
  uint32_t return1_kWhtotal;
  uint32_t return2_kWhtotal;
  uint32_t last_return_kWhtotal;
  uint32_t last_usage_kWhtotal;
} EnergyUsage;


typedef struct {
  uint8_t fnid = 0;
  uint8_t dpid = 0;
} TuyaFnidDpidMap;

const uint32_t settings_text_size = 699;   // Settings.text_pool[size] = Settings.display_model (2D2) - Settings.text_pool (017)
const uint8_t MAX_TUYA_FUNCTIONS = 16;

struct {
  uint16_t      cfg_holder;                // 000 v6 header
  uint16_t      cfg_size;                  // 002
  unsigned long save_flag;                 // 004
  unsigned long version;                   // 008
  uint16_t      bootcount;                 // 00C
  uint16_t      cfg_crc;                   // 00E
  SysBitfield   flag;                      // 010
  int16_t       save_data;                 // 014
  int8_t        timezone;                  // 016

  // Start of char array storing all parameter strings ********

  char          text_pool[101];            // 017 - was ota_url[101] - size is settings_text_size

  char          ex_mqtt_prefix[3][11];     // 07C
  uint8_t       ex_baudrate;               // 09D
  uint8_t       ex_seriallog_level;        // 09E
  uint8_t       ex_sta_config;             // 09F
  uint8_t       ex_sta_active;             // 0A0
  char          ex_sta_ssid[2][33];        // 0A1
  char          ex_sta_pwd[2][65];         // 0E3
  char          ex_hostname[33];           // 165
  char          ex_syslog_host[33];        // 186
  uint8_t       ex_rule_stop;              // 1A7
  uint16_t      ex_syslog_port;            // 1A8
  uint8_t       ex_syslog_level;           // 1AA
  uint8_t       ex_webserver;              // 1AB
  uint8_t       ex_weblog_level;           // 1AC
  uint8_t       ex_mqtt_fingerprint[2][20];  // 1AD
  uint8_t       ex_adc_param_type;         // 1D5
  uint8_t       ex_free_1d6[10];           // 1D6
  SysBitfield4  ex_flag4;                  // 1E0
  uint8_t       ex_serial_config;          // 1E4
  uint8_t       ex_wifi_output_power;      // 1E5
  uint8_t       ex_shutter_accuracy;       // 1E6
  uint8_t       ex_mqttlog_level;          // 1E7
  uint8_t       ex_sps30_inuse_hours;      // 1E8
  char          ex_mqtt_host[33];          // 1E9
  uint16_t      ex_mqtt_port;              // 20A
  char          ex_mqtt_client[33];        // 20C
  char          ex_mqtt_user[33];          // 22D
  char          ex_mqtt_pwd[33];           // 24E
  char          ex_mqtt_topic[33];         // 26F
  char          ex_button_topic[33];       // 290
  char          ex_mqtt_grptopic[33];      // 2B1

  // End of single char array of 698 chars max ****************

  uint8_t       display_model;             // 2D2
  uint8_t       display_mode;              // 2D3
  uint8_t       display_refresh;           // 2D4
  uint8_t       display_rows;              // 2D5
  uint8_t       display_cols[2];           // 2D6
  uint8_t       display_address[8];        // 2D8
  uint8_t       display_dimmer;            // 2E0
  uint8_t       display_size;              // 2E1
  TimeRule      tflag[2];                  // 2E2
  uint16_t      pwm_frequency;             // 2E6
  power_t       power;                     // 2E8
  uint16_t      pwm_value[MAX_PWMS];       // 2EC
  int16_t       altitude;                  // 2F6
  uint16_t      tele_period;               // 2F8
  uint8_t       display_rotate;            // 2FA
  uint8_t       ledstate;                  // 2FB
  uint8_t       param[PARAM8_SIZE];        // 2FC  SetOption32 .. SetOption49
  int16_t       toffset[2];                // 30E
  uint8_t       display_font;              // 312

  char          ex_state_text[4][11];      // 313
  uint8_t       ex_energy_power_delta;     // 33F - Free since 6.6.0.20

  uint16_t      domoticz_update_timer;     // 340
  uint16_t      pwm_range;                 // 342
  unsigned long domoticz_relay_idx[MAX_DOMOTICZ_IDX];  // 344
  unsigned long domoticz_key_idx[MAX_DOMOTICZ_IDX];    // 354
  unsigned long energy_power_calibration;  // 364
  unsigned long energy_voltage_calibration;  // 368
  unsigned long energy_current_calibration;  // 36C
  unsigned long energy_kWhtoday;           // 370
  unsigned long energy_kWhyesterday;       // 374
  uint16_t      energy_kWhdoy;             // 378
  uint16_t      energy_min_power;          // 37A
  uint16_t      energy_max_power;          // 37C
  uint16_t      energy_min_voltage;        // 37E
  uint16_t      energy_max_voltage;        // 380
  uint16_t      energy_min_current;        // 382
  uint16_t      energy_max_current;        // 384
  uint16_t      energy_max_power_limit;    // 386 MaxPowerLimit
  uint16_t      energy_max_power_limit_hold;         // 388 MaxPowerLimitHold
  uint16_t      energy_max_power_limit_window;       // 38A MaxPowerLimitWindow
  uint16_t      energy_max_power_safe_limit;         // 38C MaxSafePowerLimit
  uint16_t      energy_max_power_safe_limit_hold;    // 38E MaxSafePowerLimitHold
  uint16_t      energy_max_power_safe_limit_window;  // 390 MaxSafePowerLimitWindow
  uint16_t      energy_max_energy;         // 392 MaxEnergy
  uint16_t      energy_max_energy_start;   // 394 MaxEnergyStart
  uint16_t      mqtt_retry;                // 396
  uint8_t       poweronstate;              // 398
  uint8_t       last_module;               // 399
  uint16_t      blinktime;                 // 39A
  uint16_t      blinkcount;                // 39C
  uint16_t      light_rotation;            // 39E
  SysBitfield3  flag3;                     // 3A0
  uint8_t       switchmode[MAX_SWITCHES];  // 3A4  (6.0.0b - moved from 0x4CA)

#ifdef ESP8266
  char          ex_friendlyname[4][33];    // 3AC
  char          ex_switch_topic[33];       // 430
#else  // ESP32
  myio          my_gp;                     // 3AC - 2 x 40 bytes (ESP32)
  mytmplt       user_template;             // 3FC - 2 x 37 bytes (ESP32)
  uint8_t       eth_type;                  // 446
  uint8_t       eth_clk_mode;              // 447

  uint8_t       free_esp32_448[4];         // 448

  WebCamCfg     webcam_config;             // 44C
  uint8_t       eth_address;               // 450
#endif  // ESP8266 - ESP32

  char          serial_delimiter;          // 451
  uint8_t       seriallog_level;           // 452
  uint8_t       sleep;                     // 453
  uint16_t      domoticz_switch_idx[MAX_DOMOTICZ_IDX];      // 454
  uint16_t      domoticz_sensor_idx[MAX_DOMOTICZ_SNS_IDX];  // 45C
  uint8_t       module;                    // 474
  uint8_t       ws_color[4][3];            // 475
  uint8_t       ws_width[3];               // 481

#ifdef ESP8266
  myio          my_gp;                     // 484 - 17 bytes (ESP8266)
#else  // ESP32
  uint8_t       free_esp32_484[17];        // 484
#endif  // ESP8266 - ESP32

  uint8_t       my_adc0;                   // 495
  uint16_t      light_pixels;              // 496
  uint8_t       light_color[5];            // 498
  uint8_t       light_correction;          // 49D
  uint8_t       light_dimmer;              // 49E
  uint8_t       rule_enabled;              // 49F
  uint8_t       rule_once;                 // 4A0  bit 6+7 used by xdrv_10_scripter
  uint8_t       light_fade;                // 4A1
  uint8_t       light_speed;               // 4A2
  uint8_t       light_scheme;              // 4A3
  uint8_t       light_width;               // 4A4
  uint8_t       knx_GA_registered;         // 4A5  Number of Group Address to read
  uint16_t      light_wakeup;              // 4A6
  uint8_t       knx_CB_registered;         // 4A8  Number of Group Address to write

  char          ex_web_password[33];       // 4A9

  uint8_t       interlock[MAX_INTERLOCKS]; // 4CA

  char          ex_ntp_server[3][33];      // 4CE

  uint8_t       ina219_mode;               // 531
  uint16_t      pulse_timer[MAX_PULSETIMERS]; // 532
  uint16_t      button_debounce;           // 542
  uint32_t      ip_address[4];             // 544
  unsigned long energy_kWhtotal;           // 554

  char          ex_mqtt_fulltopic[100];    // 558

  SysBitfield2  flag2;                     // 5BC
  unsigned long pulse_counter[MAX_COUNTERS];  // 5C0
  uint16_t      pulse_counter_type;        // 5D0
  uint16_t      pulse_counter_debounce;    // 5D2
  uint8_t       rf_code[17][9];            // 5D4
  uint8_t       timezone_minutes;          // 66D
  uint16_t      switch_debounce;           // 66E
  Timer         timer[MAX_TIMERS];         // 670
  int           latitude;                  // 6B0
  int           longitude;                 // 6B4
  uint16_t      knx_physsical_addr;        // 6B8  (address_t is a uint16_t)
  uint16_t      knx_GA_addr[MAX_KNX_GA];   // 6BA  (address_t is a uint16_t) x KNX_max_GA
  uint16_t      knx_CB_addr[MAX_KNX_CB];   // 6CE  (address_t is a uint16_t) x KNX_max_CB
  uint8_t       knx_GA_param[MAX_KNX_GA];  // 6E2  Type of Input (relay changed, button pressed, sensor read <-teleperiod)
  uint8_t       knx_CB_param[MAX_KNX_CB];  // 6EC  Type of Output (set relay, toggle relay, reply sensor value)
  Mcp230xxCfg   mcp230xx_config[16];       // 6F6
  uint8_t       mcp230xx_int_prio;         // 716
  SensorCfg1    SensorBits1;               // 717  On/Off settings used by Sensor Commands
  uint16_t      mcp230xx_int_timer;        // 718
  uint8_t       rgbwwTable[5];             // 71A
  uint8_t       user_template_base;        // 71F

  char          user_template_name[15];    // 720  15 bytes - Backward compatibility since v8.2.0.3

#ifdef ESP8266
  mytmplt       user_template;             // 72F  14 bytes (ESP8266)
#else  // ESP32
  uint8_t       free_esp32_72f[14];        // 72F
#endif  // ESP8266 - ESP32

  uint8_t       novasds_startingoffset;    // 73D
  uint8_t       web_color[18][3];          // 73E
  uint16_t      display_width;             // 774
  uint16_t      display_height;            // 776
  uint16_t      baudrate;                  // 778
  uint16_t      sbaudrate;                 // 77A
  EnergyUsage   energy_usage;              // 77C
  uint32_t      adc_param1;                // 794
  uint32_t      adc_param2;                // 798
  int           adc_param3;                // 79C
  uint32_t      monitors;                  // 7A0
  uint32_t      sensors[3];                // 7A4 Normal WebSensor, Debug SetSensor
  uint32_t      displays;                  // 7B0
  uint32_t      energy_kWhtotal_time;      // 7B4
  unsigned long weight_item;               // 7B8 Weight of one item in gram * 10
  uint16_t      ledmask;                   // 7BC
  uint16_t      weight_max;                // 7BE Total max weight in kilogram
  unsigned long weight_reference;          // 7C0 Reference weight in gram
  unsigned long weight_calibration;        // 7C4
  unsigned long energy_frequency_calibration;  // 7C8 also used by HX711 to save last weight
  uint16_t      web_refresh;               // 7CC
  char          script_pram[5][10];        // 7CE

  char          rules[MAX_RULE_SETS][MAX_RULE_SIZE];  // 800 uses 512 bytes in v5.12.0m, 3 x 512 bytes in v5.14.0b

  TuyaFnidDpidMap tuya_fnid_map[MAX_TUYA_FUNCTIONS];  // E00    32 bytes
  uint16_t      ina226_r_shunt[4];         // E20
  uint16_t      ina226_i_fs[4];            // E28
  uint16_t      tariff[4][2];              // E30
  uint16_t      shutter_opentime[MAX_SHUTTERS];      // E40
  uint16_t      shutter_closetime[MAX_SHUTTERS];     // E48
  int16_t       shuttercoeff[5][MAX_SHUTTERS];       // E50
  uint8_t       shutter_options[MAX_SHUTTERS];        // E78
  uint8_t       shutter_set50percent[MAX_SHUTTERS];  // E7C
  uint8_t       shutter_position[MAX_SHUTTERS];      // E80
  uint8_t       shutter_startrelay[MAX_SHUTTERS];    // E84
  uint8_t       pcf8574_config[MAX_PCF8574];         // E88
  uint8_t       ot_hot_water_setpoint;     // E8C
  uint8_t       ot_boiler_setpoint;        // E8D
  uint8_t       ot_flags;                  // E8E
  uint8_t       ledpwm_mask;               // E8F
  uint16_t      dimmer_hw_min;             // E90
  uint16_t      dimmer_hw_max;             // E92
  uint32_t      deepsleep;                 // E94
  uint16_t      ex2_energy_power_delta;    // E98 - Free since 8.4.0.3
  uint8_t       shutter_motordelay[MAX_SHUTTERS];    // E9A
  int8_t        temp_comp;                 // E9E
  uint8_t       weight_change;             // E9F
  uint8_t       web_color2[2][3];          // EA0 - Needs to be on integer / 3 distance from web_color

  char          ex_cors_domain[33];        // EA6

  uint8_t       sta_config;                // EC7
  uint8_t       sta_active;                // EC8
  uint8_t       rule_stop;                 // EC9
  uint16_t      syslog_port;               // ECA
  uint8_t       syslog_level;              // ECC
  uint8_t       webserver;                 // ECD
  uint8_t       weblog_level;              // ECE
  uint8_t       mqtt_fingerprint[2][20];   // ECF
  uint8_t       adc_param_type;            // EF7
  SysBitfield4  flag4;                     // EF8
  uint16_t      mqtt_port;                 // EFC
  uint8_t       serial_config;             // EFE
  uint8_t       wifi_output_power;         // EFF
  uint8_t       shutter_accuracy;          // F00
  uint8_t       mqttlog_level;             // F01
  uint8_t       sps30_inuse_hours;         // F02
  uint8_t       hotplug_scan;              // F03
  uint8_t       bri_power_on;              // F04
  uint8_t       bri_min;                   // F05
  uint8_t       bri_preset_low;            // F06
  uint8_t       bri_preset_high;           // F07
  int8_t        hum_comp;                  // F08
  uint8_t       wifi_channel;              // F09
  uint8_t       wifi_bssid[6];             // F0A
  uint8_t       as3935_sensor_cfg[5];      // F10
  As3935IntCfg  as3935_functions;          // F15
  As3935Param   as3935_parameter;          // F16
  uint64_t      zb_ext_panid;              // F18
  uint64_t      zb_precfgkey_l;            // F20
  uint64_t      zb_precfgkey_h;            // F28
  uint16_t      zb_pan_id;                 // F30
  uint8_t       zb_channel;                // F32
  uint8_t       zb_txradio_dbm;            // F33
  uint16_t      pms_wake_interval;         // F34
  uint8_t       config_version;            // F36
  uint8_t       windmeter_pulses_x_rot;    // F37
  uint16_t      windmeter_radius;          // F38
  uint16_t      windmeter_pulse_debounce;  // F3A
  int16_t       windmeter_speed_factor;    // F3C
  uint8_t       windmeter_tele_pchange;    // F3E
  uint8_t       ledpwm_on;                 // F3F
  uint8_t       ledpwm_off;                // F40
  uint8_t       tcp_baudrate;              // F41
  uint8_t       fallback_module;           // F42
  uint8_t       shutter_mode;              // F43
  uint16_t      energy_power_delta[3];     // F44
  uint16_t      shutter_pwmrange[2][MAX_SHUTTERS];  // F4A

  uint8_t       free_f5a[90];             // F5A - Decrement if adding new Setting variables just above and below

  // Only 32 bit boundary variables below
  SysBitfield5  flag5;                     // FB4
  uint16_t      pulse_counter_debounce_low;  // FB8
  uint16_t      pulse_counter_debounce_high; // FBA
  uint32_t      keeloq_master_msb;         // FBC
  uint32_t      keeloq_master_lsb;         // FC0
  uint32_t      keeloq_serial;             // FC4
  uint32_t      keeloq_count;              // FC8
  uint32_t      device_group_share_in;     // FCC - Bitmask of device group items imported
  uint32_t      device_group_share_out;    // FD0 - Bitmask of device group items exported
  uint32_t      bootcount_reset_time;      // FD4
  int           adc_param4;                // FD8
  uint32_t      shutter_button[MAX_KEYS];  // FDC
  uint32_t      i2c_drivers[3];            // FEC I2cDriver
  uint32_t      cfg_timestamp;             // FF8
  uint32_t      cfg_crc32;                 // FFC
} Settings;

typedef struct {
  uint16_t      valid;                     // 280 (RTC memory offset 100 - sizeof(RTCRBT))
  uint8_t       fast_reboot_count;         // 282
  uint8_t       free_003[1];               // 283
} TRtcReboot;
TRtcReboot RtcReboot;
#ifdef ESP32
RTC_NOINIT_ATTR TRtcReboot RtcDataReboot;
#endif

typedef struct {
  uint16_t      valid;                     // 290 (RTC memory offset 100)
  uint8_t       oswatch_blocked_loop;      // 292
  uint8_t       ota_loader;                // 293
  unsigned long energy_kWhtoday;              // 294
  unsigned long energy_kWhtotal;              // 298
  unsigned long pulse_counter[MAX_COUNTERS];  // 29C
  power_t       power;                     // 2AC
  EnergyUsage   energy_usage;              // 2B0
  unsigned long nextwakeup;                // 2C8
  uint8_t       free_004[4];               // 2CC
  uint32_t      ultradeepsleep;            // 2D0
  uint16_t      deepsleep_slip;            // 2D4

  uint8_t       free_022[22];              // 2D6
                                           // 2EC - 2FF free locations
} TRtcSettings;
TRtcSettings RtcSettings;
#ifdef ESP32
RTC_NOINIT_ATTR TRtcSettings RtcDataSettings;
#endif

struct TIME_T {
  uint8_t       second;
  uint8_t       minute;
  uint8_t       hour;
  uint8_t       day_of_week;               // sunday is day 1
  uint8_t       day_of_month;
  uint8_t       month;
  char          name_of_month[4];
  uint16_t      day_of_year;
  uint16_t      year;
  unsigned long days;
  unsigned long valid;
} RtcTime;

struct XDRVMAILBOX {
  bool          grpflg;
  bool          usridx;
  uint16_t      command_code;
  uint32_t      index;
  uint32_t      data_len;
  int32_t       payload;
  char         *topic;
  char         *data;
  char         *command;
} XdrvMailbox;

#ifdef USE_SHUTTER
const uint8_t MAX_RULES_FLAG = 11;         // Number of bits used in RulesBitfield (tricky I know...)
#else
const uint8_t MAX_RULES_FLAG = 9;          // Number of bits used in RulesBitfield (tricky I know...)
#endif  // USE_SHUTTER
typedef union {                            // Restricted by MISRA-C Rule 18.4 but so useful...
  uint16_t data;                           // Allow bit manipulation
  struct {
    uint16_t system_init : 1;              // Changing layout here needs adjustments in xdrv_10_rules.ino too
    uint16_t system_boot : 1;
    uint16_t time_init : 1;
    uint16_t time_set : 1;
    uint16_t mqtt_connected : 1;
    uint16_t mqtt_disconnected : 1;
    uint16_t wifi_connected : 1;
    uint16_t wifi_disconnected : 1;
    uint16_t http_init : 1;
    uint16_t shutter_moved : 1;
    uint16_t shutter_moving : 1;
    uint16_t spare11 : 1;
    uint16_t spare12 : 1;
    uint16_t spare13 : 1;
    uint16_t spare14 : 1;
    uint16_t spare15 : 1;
  };
} RulesBitfield;

typedef union {
  uint8_t data;
  struct {
    uint8_t network_down : 1;
    uint8_t mqtt_down : 1;
    uint8_t wifi_down : 1;
    uint8_t eth_down : 1;
    uint8_t spare04 : 1;
    uint8_t spare05 : 1;
    uint8_t spare06 : 1;
    uint8_t spare07 : 1;
  };
} StateBitfield;

// See issue https://github.com/esp8266/Arduino/issues/2913
#ifdef ESP8266
#ifdef USE_ADC_VCC
  ADC_MODE(ADC_VCC);                       // Set ADC input for Power Supply Voltage usage
#endif
#endif

#endif  // _SETTINGS_H_<|MERGE_RESOLUTION|>--- conflicted
+++ resolved
@@ -129,12 +129,8 @@
     uint32_t virtual_ct_cw : 1;            // bit 25 (v8.4.0.1)  - SetOption107 - Virtual CT Channel - signals whether the hardware white is cold CW (true) or warm WW (false)
     uint32_t teleinfo_rawdata : 1;         // bit 26 (v8.4.0.2)  - SetOption108 - enable Teleinfo + Tasmota Energy device (0) or Teleinfo raw data only (1)
     uint32_t alexa_gen_1 : 1;              // bit 27 (v8.4.0.3)  - SetOption109 - Alexa gen1 mode - if you only have Echo Dot 2nd gen devices
-<<<<<<< HEAD
-    uint32_t buzzer_freq_mode : 1;         // bit 28 (v8.4.0.3)  - SetOption110 - SetOption110 - Use frequency output for buzzer pin instead of on/off signal
-=======
     uint32_t zb_disable_autobind : 1;      // bit 28 (v8.5.0.1)  - SetOption110 - disable Zigbee auto-config when pairing new devices
->>>>>>> 690e443b
-    uint32_t spare29 : 1;                  // bit 29
+    uint32_t buzzer_freq_mode : 1;         // bit 29 (v8.5.0.1)  - SetOption111 - Use frequency output for buzzer pin instead of on/off signal
     uint32_t spare30 : 1;                  // bit 30
     uint32_t spare31 : 1;                  // bit 31
   };
