--- conflicted
+++ resolved
@@ -795,9 +795,6 @@
   return state_number;
 }
 
-<<<<<<< HEAD
-void SetSerialConfig(uint8_t mode)
-=======
 String GetSerialConfig(void)
 {
   // Settings.serial_config layout
@@ -835,48 +832,10 @@
 }
 
 void SetSerialBaudrate(uint32_t baudrate)
->>>>>>> 4094b069
-{
-  SerialCfg config = SettingToSerialCfg(Settings.serial_config);
-  config.mode = mode;
-  Settings.serial_config = SerialCfgToSetting(config);
-
-  SerialConfig hardware_serial_config = ConvertSettingByteToSerialConfig(mode);
-
-  if (seriallog_level) {
-    AddLog_P2(LOG_LEVEL_INFO, PSTR(D_LOG_APPLICATION D_SET_SERIAL_CONFIG_TO " %d"), mode);
-  }
-
-  delay(100);
-  Serial.flush();
-
-  Serial.begin(Serial.baudRate(), hardware_serial_config);
-  delay(10);
-  Serial.println();
-}
-
-void SetSerialBaudrate(uint32_t baudrate)
-{
-  SerialCfg config = SettingToSerialCfg(Settings.serial_config);
-  config.baudrate = ((baudrate / 300) & 0x3FFF);
-  Settings.serial_config = SerialCfgToSetting(config);
-
-  SerialConfig hardware_serial_config = ConvertSettingByteToSerialConfig(config.mode);
-
+{
+  Settings.baudrate = baudrate / 300;
   if (Serial.baudRate() != baudrate) {
-<<<<<<< HEAD
-    if (seriallog_level) {
-      AddLog_P2(LOG_LEVEL_INFO, PSTR(D_LOG_APPLICATION D_SET_BAUDRATE_TO " %d"), baudrate);
-    }
-    delay(100);
-    Serial.flush();
-
-    Serial.begin(baudrate, hardware_serial_config);
-    delay(10);
-    Serial.println();
-=======
     SetSerialBegin();
->>>>>>> 4094b069
   }
 }
 
@@ -894,15 +853,7 @@
   serial_local = true;
   AddLog_P(LOG_LEVEL_INFO, PSTR("SNS: Hardware Serial"));
   SetSeriallog(LOG_LEVEL_NONE);
-<<<<<<< HEAD
-  baudrate = Serial.baudRate();
-
-  SerialCfg config = SettingToSerialCfg(Settings.serial_config);
-  config.baudrate = baudrate / 300;
-  Settings.serial_config = SerialCfgToSetting(config);
-=======
   Settings.baudrate = Serial.baudRate() / 300;
->>>>>>> 4094b069
 }
 
 void SerialSendRaw(char *codes)
@@ -1792,29 +1743,4 @@
 void AddLogMissed(char *sensor, uint32_t misses)
 {
   AddLog_P2(LOG_LEVEL_DEBUG, PSTR("SNS: %s missed %d"), sensor, SENSOR_MAX_MISS - misses);
-}
-
-SerialConfig ConvertSettingByteToSerialConfig(uint8_t setting_byte) 
-{
-  SerialConfig hardware_serial_config;
-
-  switch(setting_byte) {
-    case 0:
-      hardware_serial_config = SERIAL_7N1;
-      break;
-    case 1:
-      hardware_serial_config = SERIAL_7E1;
-      break;      
-    case 2:
-      hardware_serial_config = SERIAL_8N1;
-      break;
-    case 3:
-      hardware_serial_config = SERIAL_8E1;
-      break;
-    default:
-      hardware_serial_config = SERIAL_8N1;
-      break;
-  }
-
-  return hardware_serial_config;
 }